[tool.poetry]
name = "gl-client-py"
version = "0.1.4"
description = ""
authors = ["Christian Decker <decker.christian@gmail.com>"]

packages = [
    { include = "glclient" },
]

[project]
name = "gl-client-py"
<<<<<<< HEAD
dependencies = [
  "protobuf~=3.19.1",
]
=======

[tool.poetry.dependencies]
python = ">=3.7,<4.0"
grpcio = "^1.41.1"
protobuf = "^3.19.1"
>>>>>>> 6ffeaa98

[tool.poetry.dev-dependencies]
pytest = "^7"
gltesting = { path = "../gl-testing/", develop = true }
pytest-repeat = "^0.9.1"
pytest-xdist = "^2.4.0"
isort = "^5.9.3"
black = "^21.9b0"

[build-system]
requires = ["maturin>=0.11,<0.12"]
build-backend = "maturin"
strip = "true"<|MERGE_RESOLUTION|>--- conflicted
+++ resolved
@@ -10,17 +10,9 @@
 
 [project]
 name = "gl-client-py"
-<<<<<<< HEAD
 dependencies = [
   "protobuf~=3.19.1",
 ]
-=======
-
-[tool.poetry.dependencies]
-python = ">=3.7,<4.0"
-grpcio = "^1.41.1"
-protobuf = "^3.19.1"
->>>>>>> 6ffeaa98
 
 [tool.poetry.dev-dependencies]
 pytest = "^7"
